#!/usr/bin/env python3
# ==============================================================
# Authors: Lars Gabriel, Felix Becker
#
# Train variety of LSTM or HMM models for gene prediction 
# using tfrecords.
# 
# Tensorflow 2.10.1
# tensorflow_probability 0.18.0
# ==============================================================

import tiberius.parse_args as parse_args
args = parse_args.parseCmd()
import sys, os, re, json, sys, csv
import tensorflow as tf
import numpy as np
from tensorflow.keras.callbacks import ModelCheckpoint
from tiberius import DataGenerator
from tensorflow.keras.optimizers import Adam, SGD
import tensorflow.keras as keras
from tensorflow.keras.callbacks import CSVLogger
import tiberius.models as models
from tiberius.models import (weighted_categorical_crossentropy, custom_cce_f1_loss, BatchLearningRateScheduler, 
                    add_hmm_only, add_hmm_layer, ValidationCallback,
                    BatchSave, EpochSave, lstm_model, add_constant_hmm, 
                    make_weighted_cce_loss, Cast)
from tensorflow.keras.callbacks import LearningRateScheduler

if args.LRU:
    sys.path.insert(0, args.LRU)
    import LRU_tf as lru
    
os.environ['TF_CPP_MIN_LOG_LEVEL'] = '2'  # WARN & ERROR only

#from gradient_accumulator import GradientAccumulateOptimizer   # CHANGED: for gradiant accumulation... need to try
from track_gpu_callback import GPUMemoryCallback
gpu_callback_step_size = 100

gpus = tf.config.list_physical_devices('GPU')
print("CUDA_VISIBLE_DEVICES:", os.environ.get("CUDA_VISIBLE_DEVICES"))
print("TF sieht:", tf.config.list_physical_devices('GPU'))

import wandb
from wandb.integration.keras import WandbCallback

strategy = tf.distribute.MirroredStrategy()

batch_save_numb = 1000


@tf.keras.utils.register_keras_serializable()
class WarmupExponentialDecay(tf.keras.optimizers.schedules.LearningRateSchedule):
    def __init__(self, peak_lr, warmup_epochs, decay_rate, min_lr, steps_per_epoch):
        super().__init__()
        self.peak_lr         = peak_lr
        self.warmup_epochs   = warmup_epochs
        self.decay_rate      = decay_rate
        self.min_lr          = min_lr
        self.steps_per_epoch = tf.constant(steps_per_epoch, dtype=tf.float32)

    def __call__(self, step):
        # step is a scalar int32/64 tensor: number of batches so far
        # convert to epoch index by integer division
        epoch_int = tf.cast(step, dtype=tf.float32) // self.steps_per_epoch
        epoch = tf.cast(epoch_int, tf.float32)
        lr = tf.cond(
            epoch < self.warmup_epochs,
            lambda: self.peak_lr * ((epoch + 1) / tf.cast(self.warmup_epochs, tf.float32)),
            lambda: tf.maximum(
                self.peak_lr * tf.pow(self.decay_rate, epoch - self.warmup_epochs + 1),
                self.min_lr
            )
        )
        return lr

    def get_config(self):
        return {
            "peak_lr":         self.peak_lr,
            "warmup_epochs":   self.warmup_epochs,
            "decay_rate":      self.decay_rate,
            "min_lr":          self.min_lr,
            "steps_per_epoch": int(self.steps_per_epoch.numpy()),
        }

class PrintLr(tf.keras.callbacks.Callback):
    def on_epoch_end(self, epoch, logs=None):
        # logs['lr'] will be set by LearningRateScheduler
        lr = logs.get('lr')
        if lr is not None:
            print(f"Epoch {epoch+1}: Learning rate is {lr:.6f}")
        else:
            # fallback if you didn’t use a scheduler callback
            lr_t = self.model.optimizer.learning_rate
            # if it’s a schedule, call it on current iteration
            if isinstance(lr_t, tf.keras.optimizers.schedules.LearningRateSchedule):
                lr_t = lr_t(self.model.optimizer.iterations)
            print(f"\nEpoch {epoch+1}: Learning rate is {tf.keras.backend.get_value(lr_t):.6f}")

def train_hmm_model(dataset, model_save_dir, config, val_data=None,
                  model_load=None, model_load_lstm=None, model_load_hmm=None, trainable=True, constant_hmm=False
                 ):  
    """Trains a hybrid HMM-LSTM model with trainings example from a tf.dataset 
    and configuration, model and weights a re saved to model_save_dir.

    Parameters:
        - dataset (tf.data.dataset): A dataset for training data.
        - model_save_dir (str): Directory path to save model weights and logs.
        - config (dict): Configuration dictionary specifying model 
                         parameters and training settings.
        - val_data (optional): Validation data to evaluate the model. Default is None.
        - model_load (optional): Path to a directory from which 
                                 to load a preexisting model that will be trained
        - model_load_lstm (optional): Path to a pre-trained LSTM model to be loaded, 
                                      it will be trained together with newly initialized HMM.
        - model_load_hmm (optional): Path to a pre-trained HMM model to be loaded,
        - trainable (bool): Flag indicating whether the LSTM model's layers are trainable. 
        - constant_hmm (bool): Flag to add a constant HMM layer to the model. 
    """
    epoch_callback = EpochSave(model_save_dir)

    csv_logger = CSVLogger(f'{model_save_dir}/training.log', 
                append=True, separator=';')


<<<<<<< HEAD
    gpu_callback = GPUMemoryCallback(step_size=gpu_callback_step_size, file_path=model_save_dir + "/gpu_ram_usage.json")

    adam = Adam(learning_rate=config['lr'])
    with strategy.scope():
        if config['oracle']:
            inputs = tf.keras.layers.Input(shape=(None, 6 if config['softmasking'] else 5), name='main_input')
            oracle_inputs = tf.keras.layers.Input(shape=(None, config['output_size']), name='oracle_input')
            model = tf.keras.Model(inputs=[inputs, oracle_inputs], outputs=oracle_inputs) 
        elif model_load_lstm:
            custom_objects ={'custom_cce_f1_loss': custom_cce_f1_loss(config['loss_f1_factor'], config['batch_size']),
                                                        'loss_': custom_cce_f1_loss(config['loss_f1_factor'], config['batch_size'])}
            if args.LRU:
                custom_objects['LRU_Block'] = lru.LRU_Block
                print(custom_objects)
            model = keras.models.load_model(model_load_lstm, custom_objects=custom_objects) 
        else:
            relevant_keys = ['units', 'filter_size', 'kernel_size', 
                            'numb_conv', 'numb_lstm', 'dropout_rate', 
                            'pool_size', 'stride', 'lstm_mask', 'co',
                            'output_size', 'residual_conv', 'softmasking',
                            'clamsa_kernel', 'clamsa', 'clamsa_kernel', 
                            'lru_layer', 'lru_hidden_state_dim', 
                            'lru_max_tree_depth', 'lru_init_bounds', 
                            'lru_scan_use_tf_while_loop', 'lru_scan_base_case_n',
                            'use_optimized_scan', 'use_special_lru_scan']
            relevant_args = {key: config[key] for key in relevant_keys if key in config}
            model = lstm_model(**relevant_args)
        #if model_load_lstm:
        #    print("load weights")
        #    model.load_weights(model_load_lstm + '/variables/variables').expect_partial()
        for layer in model.layers:
            layer.trainable = trainable
        if constant_hmm:
            model = add_constant_hmm(model,seq_len=config['sample_size'], batch_size=config['batch_size'], output_size=config['output_size'])    
        else: 
            if model_load_hmm:
                model_hmm = keras.models.load_model(model_load_hmm, 
                                                    custom_objects={'custom_cce_f1_loss': custom_cce_f1_loss(config['loss_f1_factor'], config['batch_size']),
                                                            'loss_': custom_cce_f1_loss(config['loss_f1_factor'], config['batch_size'])})
                gene_pred_layer = model_hmm.layers[-3]
            else:
                gene_pred_layer = None
            model = add_hmm_layer(model, 
                                    gene_pred_layer,
                                    output_size=config['output_size'], 
                                    num_hmm=config['num_hmm_layers'],
                                    hmm_factor=config['hmm_factor'], 
                                    share_intron_parameters=config['hmm_share_intron_parameters'],
                                    trainable_nucleotides_at_exons=config['hmm_nucleotides_at_exons'],
                                    trainable_emissions=config['hmm_trainable_emissions'],
                                    trainable_transitions=config['hmm_trainable_transitions'],
                                    trainable_starting_distribution=config['hmm_trainable_starting_distribution'],
                                    include_lstm_in_output=config['multi_loss'])
=======
    with strategy.scope():
        if config['use_lr_scheduler']:
            warmup_epochs = config.get('warmup', 1)
            peak_lr = config['lr']
            min_lr = config.get('min_lr', 1e-6)
            decay_rate = config.get('lr_decay_rate', 0.9)
            schedule = WarmupExponentialDecay(peak_lr=peak_lr,
                                            warmup_epochs=warmup_epochs,
                                            decay_rate=decay_rate,
                                            min_lr=min_lr, 
                                            steps_per_epoch=config["steps_per_epoch"])
            adam = Adam(learning_rate=schedule)
        else:            
            adam = Adam(learning_rate=config['lr'])
        
>>>>>>> a4433cee
        if model_load:
            # load the weights onto the raw model instead of using model.load to allow hyperparameter changes
            # i.e. you can change hmm_factor and still use checkpoint saved with a different hmm_factor
            model = keras.models.load_model(model_load, 
                    custom_objects={
                    'custom_cce_f1_loss': custom_cce_f1_loss(config['loss_f1_factor'], config['batch_size']),
                    'loss_': custom_cce_f1_loss(config['loss_f1_factor'], config['batch_size']),
                    "Cast": Cast}, 
                    compile=False,
                    )
            print("Loaded model:", model_load)
        else:
            if config['oracle']:
                inputs = tf.keras.layers.Input(shape=(None, 6 if config['softmasking'] else 5), name='main_input')
                oracle_inputs = tf.keras.layers.Input(shape=(None, config['output_size']), name='oracle_input')
                model = tf.keras.Model(inputs=[inputs, oracle_inputs], outputs=oracle_inputs) 
            elif model_load_lstm:
                model = keras.models.load_model(model_load_lstm, 
                        custom_objects={
                        'custom_cce_f1_loss': custom_cce_f1_loss(config['loss_f1_factor'], config['batch_size']),
                        'loss_': custom_cce_f1_loss(config['loss_f1_factor'], config['batch_size']),
                        "Cast": Cast}, 
                        compile=False,
                        )
            else:
                relevant_keys = ['units', 'filter_size', 'kernel_size', 
                                'numb_conv', 'numb_lstm', 'dropout_rate', 
                                'pool_size', 'stride', 'lstm_mask', 'co',
                                'output_size', 'residual_conv', 'softmasking',
                                'clamsa_kernel', 'lru_layer', 'clamsa', 'clamsa_kernel']
                relevant_args = {key: config[key] for key in relevant_keys if key in config}
                model = lstm_model(**relevant_args)
            for layer in model.layers:
                layer.trainable = trainable
            if constant_hmm:
                model = add_constant_hmm(model,seq_len=config['sample_size'], batch_size=config['batch_size'], output_size=config['output_size'])    
            else: 
                if model_load_hmm:
                    model_hmm = keras.models.load_model(model_load_hmm, 
                                    custom_objects={'custom_cce_f1_loss': custom_cce_f1_loss(config['loss_f1_factor'], config['batch_size']),
                                            'loss_': custom_cce_f1_loss(config['loss_f1_factor'], config['batch_size'])})
                    gene_pred_layer = model_hmm.layers[-3]
                else:
                    gene_pred_layer = None
                model = add_hmm_layer(model, 
                                        gene_pred_layer,
                                        output_size=config['output_size'], 
                                        num_hmm=config['num_hmm_layers'],
                                        hmm_factor=config['hmm_factor'], 
                                        share_intron_parameters=config['hmm_share_intron_parameters'],
                                        trainable_nucleotides_at_exons=config['hmm_nucleotides_at_exons'],
                                        trainable_emissions=config['hmm_trainable_emissions'],
                                        trainable_transitions=config['hmm_trainable_transitions'],
                                        trainable_starting_distribution=config['hmm_trainable_starting_distribution'],
                                        include_lstm_in_output=config['multi_loss'])
        
        if config["loss_f1_factor"]:
            print("using f1 loss")
            loss = custom_cce_f1_loss(config["loss_f1_factor"], batch_size=config["batch_size"])
        elif config['loss_weights']:
            loss = make_weighted_cce_loss(config['loss_weights'], config['batch_size'])
        else:
            loss = tf.keras.losses.CategoricalCrossentropy()
        if config['multi_loss']: 
            hmm_loss = custom_cce_f1_loss(config["loss_f1_factor"], batch_size=config["batch_size"], from_logits=True)
            loss = [loss, hmm_loss] 
            loss_weights = [1, config['hmm_loss_weight_mul']]
        else:
            loss_weights = None
            loss = custom_cce_f1_loss(config["loss_f1_factor"], batch_size=config["batch_size"], from_logits=True)
        model.compile(loss=loss, optimizer=adam, 
                      metrics=['accuracy'], 
                      loss_weights=loss_weights,
                      #jit_compile=True if args.jit_compile else 'auto'
                      ) 
        model.summary()
<<<<<<< HEAD
        model.save(model_save_dir+"/untrained") 
        callbacks = [epoch_callback, csv_logger, lr_callback, gpu_callback, WandbCallback(save_model=False)] \
            if config['use_lr_scheduler'] else [epoch_callback, csv_logger, gpu_callback, WandbCallback(save_model=False)]
=======
        print_lr_cb = PrintLr()
        callbacks = [epoch_callback, csv_logger, print_lr_cb] \
            if config['use_lr_scheduler'] else [epoch_callback, csv_logger]
        model.save(model_save_dir+"/untrained.keras")
>>>>>>> a4433cee
        model.fit(dataset, epochs=config["num_epochs"], validation_data=val_data,
                steps_per_epoch=config["steps_per_epoch"],
                validation_batch_size=config['batch_size'],
                callbacks=callbacks,
                verbose=2)

def read_species(file_name):
    """Reads a list of species from a given file, filtering out empty lines and comments.

    Parameters:
        - file_name (str): The path to the file containing species names.

        Returns:
        - list of str: A list of species names extracted from the file.
    """
    species = []
    with open(file_name, 'r') as f_h:
        species = f_h.read().strip().split('\n')
    return [s for s in species if s and s[0] != '#']

def train_clamsa(dataset, model_save_dir, config, val_data=None, model_load=None, model_load_lstm=None):
    """Train simple CNN model that uses only CLAMSA as input.

    Parameters:
        - dataset (tf.data.dataset): A dataset for training data.
        - model_save_dir (str): Directory path to save model weights and logs.
        - config (dict): Configuration dictionary specifying model 
                         parameters and training settings.
        - val_data (optional): Validation data to evaluate the model. Default is None.
        - model_load (optional): Path to a directory from which 
                                 to load a preexisting model that will be trained
        - model_load_lstm (optional): Path to a pre-trained LSTM model to be loaded.
    """
    
    epoch_callback = EpochSave(model_save_dir)
    gpu_callback = GPUMemoryCallback(step_size=gpu_callback_step_size, file_path=model_save_dir + "/gpu_ram_usage.json")

    adam = Adam(learning_rate=config['lr'])
    
    with strategy.scope():
        cce_loss = tf.keras.losses.CategoricalCrossentropy()
        custom_objects = {}
        if config["loss_f1_factor"]:
            cce_loss = custom_cce_f1_loss(config["loss_f1_factor"], batch_size=config["batch_size"])
            custom_objects['custom_cce_f1_loss'] = cce_loss
            custom_objects['loss_'] = cce_loss
        else:
            cce_loss = tf.keras.losses.CategoricalCrossentropy()
        if config["output_size"] == 1:
            cce_loss = tf.keras.losses.BinaryCrossentropy()
        
        csv_logger = CSVLogger(f'{model_save_dir}/training.log', 
                    append=True, separator=';')
        if model_load:
            model = keras.models.load_model(model_load, custom_objects=custom_objects)
        else:
            if config['clamsa_with_lstm']:
                relevant_keys = ["output_size", "clamsa_kernel_size", "clamsa_emb_size"]
                relevant_args = {key: config[key] for key in relevant_keys if key in config}
                if model_load_lstm:
                    lstm_model = keras.models.load_model(model_load_lstm, custom_objects=custom_objects)
                    model = models.clamsa_lstm_model(lstm_model, **relevant_args)
                else:
                    relevant_keys = ['units', 'filter_size', 'kernel_size', 
                             'numb_conv', 'numb_lstm', 'dropout_rate', 
                             'pool_size', 'stride', 'lstm_mask', 'clamsa',
                             'output_size', 'residual_conv', 'softmasking',
                            'clamsa_kernel']
                    relevant_args = {key: config[key] for key in relevant_keys if key in config}
                    model = models.lstm_model(**relevant_args)
            elif config['use_hmm']:
                relevant_keys = ["output_size", "clamsa_kernel_size", "clamsa_emb_size",
                                "num_hmm", "hmm_factor", "share_intron_parameters"]
                relevant_args = {key: config[key] for key in relevant_keys if key in config}
                model = models.clamsa_hmm_model(only_hmm_output=not config["multi_loss"], **relevant_args)  
            else:
                relevant_keys = ["output_size", "clamsa_kernel_size", "clamsa_emb_size"]
                relevant_args = {key: config[key] for key in relevant_keys if key in config}
                model = models.clamsa_only_model( **relevant_args)    

        if config["loss_weights"]:
            model.compile(loss=cce_loss, optimizer=adam, 
                metrics=['accuracy'], #sample_weight_mode='temporal', 
                loss_weights=config["loss_weights"],
                #jit_compile=True if args.jit_compile else 'auto'
                )
        else:
            model.compile(loss=cce_loss, optimizer=adam, 
                metrics=['accuracy'],
                #jit_compile=True if args.jit_compile else 'auto'
                )        
        model.summary()

        model.fit(dataset, epochs=config["num_epochs"], 
                steps_per_epoch=config["steps_per_epoch"],
                callbacks=[epoch_callback, csv_logger, gpu_callback, WandbCallback(save_model=False)])
    
def train_lstm_model(dataset, model_save_dir, config, val_data=None, model_load=None):  
    """Trains the LSTM model using data provided by a tf.dataset, while saving the 
    training checkpoints and logging progress. The model can be trained from scratch or from a 
    pre-loaded state.

    Parameters:
        - dataset (tf.data.dataset): A dataset for training data.
        - model_save_dir (str): Directory path to save model weights and logs.
        - config (dict): Configuration dictionary specifying model 
                         parameters and training settings.
        - val_data (optional): Validation data to evaluate the model. Default is None.
        - model_load (optional): Path to a directory from which 
                                 to load a preexisting model that will be trained
    """

    epoch_callback = EpochSave(model_save_dir)
    csv_logger = CSVLogger(f'{model_save_dir}/training.log', append=True, separator=';')
    gpu_callback = GPUMemoryCallback(step_size=gpu_callback_step_size, file_path=model_save_dir + "/gpu_ram_usage.json")
    
    if config['sgd']:
        optimizer = SGD(learning_rate=config['lr'])
    else:
        optimizer = Adam(learning_rate=config['lr'])
    
  
    
    with strategy.scope():
        # add learning rate scheduler
        if config['use_lr_scheduler']:
            warmup_epochs = config.get('warmup', 1)
            peak_lr = config['lr']
            min_lr = config.get('min_lr', 1e-6)
            decay_rate = config.get('lr_decay_rate', 0.9)
            schedule = WarmupExponentialDecay(peak_lr=peak_lr,
                                            warmup_epochs=warmup_epochs,
                                            decay_rate=decay_rate,
                                            min_lr=min_lr, 
                                            steps_per_epoch=config["steps_per_epoch"])
            optimizer = tf.keras.optimizers.Adam(learning_rate=schedule)
        elif config['sgd']:
            optimizer = SGD(learning_rate=config['lr'])
        else:
            optimizer = Adam(learning_rate=config['lr'])
        custom_objects = {}
        if config["loss_f1_factor"]:
            cce_loss = custom_cce_f1_loss(config["loss_f1_factor"], batch_size=config["batch_size"])
            custom_objects['loss_'] = custom_cce_f1_loss(config["loss_f1_factor"], batch_size=config["batch_size"])
        else:
            cce_loss = tf.keras.losses.CategoricalCrossentropy() 

        if config["output_size"] == 1:
            cce_loss = tf.keras.losses.BinaryCrossentropy()
        
        relevant_keys = ['units', 'filter_size', 'kernel_size', 
                         'numb_conv', 'numb_lstm', 'dropout_rate', 
                         'pool_size', 'stride', 'lstm_mask', 'clamsa',
                         'output_size', 'residual_conv', 'softmasking',
<<<<<<< HEAD
                        'clamsa_kernel', 'lru_layer', 'lru_hidden_state_dim', 
                        'lru_max_tree_depth', 'lru_init_bounds', 'lru_scan_use_tf_while_loop',
                        'lru_scan_base_case_n', 'use_optimized_scan', 'use_special_lru_scan']
        relevant_args = {key: config[key] for key in relevant_keys if key in config}
        model = lstm_model(**relevant_args)
        if model_load:
            print("load weights")
            model.load_weights(model_load + '/variables/variables')
=======
                        'clamsa_kernel', 'lru_layer']

        relevant_args = {key: config[key] for key in relevant_keys if key in config}        
        if model_load:
            model = keras.models.load_model(model_load, 
                    custom_objects={
                    'custom_cce_f1_loss': custom_cce_f1_loss(config['loss_f1_factor'], config['batch_size']),
                    'loss_': custom_cce_f1_loss(config['loss_f1_factor'], config['batch_size']),
                    "Cast": Cast}, 
                    compile=False,
                    )
            # model.load_weights(model_load + '/variables/variables')
        else:
            model = lstm_model(**relevant_args)
>>>>>>> a4433cee
        if config["loss_weights"]:
            model.compile(loss=cce_loss, optimizer=optimizer, 
                metrics=['accuracy'], sample_weight_mode='temporal', 
                loss_weights=config["loss_weights"],
                #jit_compile=True if args.jit_compile else 'auto'
                )
        else:
            model.compile(loss=cce_loss, optimizer=optimizer, 
                metrics=['accuracy'],
                #jit_compile=True if args.jit_compile else 'auto'
                ) 
        model.summary()
<<<<<<< HEAD
        model.save(model_save_dir+"/untrained") 
        callbacks = [epoch_callback, csv_logger, lr_callback, gpu_callback, WandbCallback(save_model=False)] \
            if config['use_lr_scheduler'] else [epoch_callback, csv_logger, gpu_callback, WandbCallback(save_model=False)]
=======
        print_lr_cb = PrintLr()
        callbacks = [epoch_callback, csv_logger, print_lr_cb] \
            if config['use_lr_scheduler'] else [epoch_callback, csv_logger]

>>>>>>> a4433cee
        model.fit(dataset, epochs=config["num_epochs"], validation_data=val_data,
                steps_per_epoch=config["steps_per_epoch"],
                callbacks=callbacks,
                verbose=2)



def load_val_data(file, hmm_factor=1, output_size=7, clamsa=False, softmasking=True, oracle=False):
    """
    Loads validation data from a specified file, adjusts the output 
    size based on parameters, and optionally applies HMM factor processing.

    Parameters:
        - file (str): The path to the numpy file containing validation data.
        - hmm_factor (int, optional): The factor to determine the interval 
                        at which to create HMM hints. 
        - output_size (int, optional): The desired number of output classes.

    Returns:
    - A list containing the input features and labels ready for model validation. 
    If hmm_factor is applied, the list will include hints for HMM processing as well.
    """
    data = np.load(file)
    x_val = data["array1"]
    y_val = data["array2"]
    if clamsa:
        clamsa_track = data["array3"]
    data.close()
    if not softmasking:
        x_val = x_val[:,:,:5]
    
    if output_size==5:
        y_new = np.zeros((y_val.shape[0], y_val.shape[1], 5), np.float32)
        y_new[:,:,0] = y_val[:,:,0]
        y_new[:,:,1] = np.sum(y_val[:,:,1:4], axis=-1)    
        y_new[:,:,2] = np.sum(y_val[:,:,[4, 7, 10, 12]], axis=-1)   
        y_new[:,:,3] = np.sum(y_val[:,:,[5, 8, 13]], axis=-1)
        y_new[:,:,4] = np.sum(y_val[:,:,[6, 9, 11, 14]], axis=-1)
        y_val = y_new
    elif output_size == 7:
        y_new = np.zeros((y_val.shape[0], y_val.shape[1], 7), np.float32)
        y_new[:,:,:4] = y_val[:,:,:4]
        y_new[:,:,4] = np.sum(y_val[:,:,[4, 7, 10, 12]], axis=-1)   
        y_new[:,:,5] = np.sum(y_val[:,:,[5, 8, 13]], axis=-1)
        y_new[:,:,6] = np.sum(y_val[:,:,[6, 9, 11, 14]], axis=-1)
        y_val = y_new
    elif output_size==3:
        y_new = np.zeros((y_val.shape[0], y_val.shape[1], 3), np.float32)
        y_new[:,:,0] = y_val[:,:,0]
        y_new[:,:,1] = np.sum(y_val[:,:,1:4], axis=-1)            
        y_new[:,:,2] = np.sum(y_val[:,:,4:], axis=-1) 
        y_val = y_new
    elif output_size==2:
        y_new = np.zeros((y_val.shape[0], y_val.shape[1], 2), np.float32)
        y_new[:,:,0] = np.sum(y_val[:,:,:4], axis=-1) 
        y_new[:,:,1] = np.sum(y_val[:,:,4:], axis=-1) 
        y_val = y_new
    if hmm_factor:
        step_width = y_val.shape[1] // hmm_factor
        start = y_val[:,::step_width,:] # shape (batch_size, hmm_factor, 5)
        end = y_val[:,step_width-1::step_width,:] # shape (batch_size, hmm_factor, 5)
        hints = np.concatenate([start[:,:,tf.newaxis,:], end[:,:,tf.newaxis,:]],-2)
        return ([np.array(x_val), hints], np.array(y_val))
    if clamsa:
        return [[(x, c) for x,c in zip(x_val, clamsa_track)], y_val]
    return [[x_val, y_val], y_val.astype(np.float32)] if oracle else [x_val, y_val]

file_paths = []

def main():
    global file_paths
    # currently only w_size=9999 is used
    w_size = 9999
    if w_size == 99999:
        batch_size = 96
        batch_save_numb = 100000
    elif w_size == 50004:
        batch_size = 28
        batch_save_numb = 100000
    elif w_size == 9999:
        batch_size = 512
        batch_save_numb = 1000    
    elif w_size == 29997:
        batch_size = 120*4
        batch_save_numb = 1000  
    if args.cfg:
        with open(args.cfg, 'r') as f: 
            config_dict = json.load(f)
    else:
        config_dict = {
            "num_epochs": 2000,
            "steps_per_epoch": 5000,
            "threads": 96,
            'use_hmm': args.hmm,
            "loss_weights": False,
            #[1,1,1e3,1e3,1e3],
            # [ 0.24064536,  1.23309401, 89.06682408, 89.68105166, 89.5963385 ],<- computed from class frequencies in train data
            # "loss_weights": [1.0, 1.0, 100.0, 100.0, 100.0],#[1., 1., 1., 1., 1.],
            # [1.0, 5.0, 5.0, 5.0, 15.0, 15.0, 15.0],#[0.33, 1.0, 1.0, 1.0, 3.0, 3.0, 3.0],#
            # binary weights: [0.5033910039153116, 74.22447990141231]
            "stride": 0, # if > 0 reduces size of sequence CNN stride
            "units": 372, #192, #512, # output size of LSTMS
            "filter_size": 128, #192,#64, # filter size of CNNs
            "numb_lstm": 2, 
            "numb_conv": 3,
            "dropout_rate": 0.0,
            "lstm_mask": False,
            # pool size is the reduction factor for the sequence before the LSTM,
            # number of adjacent nucleotides that are one position for the LSTM
            "pool_size": 9,
            "lr": 1e-4, # starting lr
            "warmup": 1, # number of trainingssteps to warmup the learning rate
            "min_lr": 1e-6, # minimum learning rate
            "lr_decay_rate": 0.9, # decay rate of learning rate
            "use_lr_scheduler": False, # if True, uses a learning rate scheduler
            "batch_size": batch_size,
            "w_size": w_size, # sequence length
            "filter": False, # if True, filters all training examples out that are IR-only
            "trainable_lstm": True, # if False, LSTM is not trainable -> only HMM is trained
            # output_size determines the shape of all outputs and the labels
            # hmm code will try to adapt if output size of loaded lstm is different to this number
            'output_size': 15, 
            'multi_loss': False, #if both this and use_hmm are True, uses a additional LSTM loss during training
            'hmm_factor': 99, # parallelization factor of HMM, use the factor of w_size that is closest to sqrt(w_size) (271 works well for w_size=99999, 99 for w_size=9999)
            'seq_weights': False, # Adds 3d weights with higher weights around positions of exon borders
            'softmasking': True, # Adds softmasking track to input 
            'residual_conv': True, # Adds result of CNNs to the input to the last dense layer of the LSTM model
            'hmm_loss_weight_mul': 0.1,
            "hmm_dense": 32, # size of embedding for HMM input
            'hmm_share_intron_parameters': False,
            'hmm_nucleotides_at_exons': False,
            'hmm_trainable_transitions': False,
            'hmm_trainable_starting_distribution': False,
            'hmm_trainable_emissions': False, 
            'constant_hmm': False, # maybe not working anymore
            'num_hmm_layers': 1, # numb. of parallel HMMs, currently only 1 is used
            'clamsa': args.clamsa, # adds clamsa track to input
            'clamsa_kernel_size': 7, # kernel size of CNN layer used after clamsa Input
            'clamsa_emb_size': 32, # embedding size used in the clamsa model
            'clamsa_with_lstm': True, # combines LSTM and clamsa model
            'loss_f1_factor': 2.0,
            'sgd': False,
            'oracle': False, # if True, the correct labels will be used as input data. Can be used to debug the HMM.
            "lru_layer": False,
            "batch_accumulation": 1
        }
        
    config_dict['model_load'] = os.path.abspath(args.load) if args.load else None
    config_dict['model_save_dir'] = os.path.abspath(args.out)
    config_dict['model_load_lstm'] = os.path.abspath(args.load_lstm) if args.load_lstm else None
    config_dict['model_load_hmm'] = os.path.abspath(args.load_hmm) if args.load_hmm else None
    config_dict["mask_tx_list_file"] = os.path.abspath(args.mask_tx_list) if args.mask_tx_list else None
    config_dict["mask_flank"] = args.mask_flank if args.mask_flank else 100 

    mask_tx_list = read_species(config_dict["mask_tx_list_file"]) if config_dict["mask_tx_list_file"] else []

    data_path = args.data
                                                 
    # write config file
    with open(f'{config_dict["model_save_dir"]}/config.json', 'w+') as f:
        json.dump(config_dict, f)
        
    for d in [config_dict["model_save_dir"], data_path]:
        if not os.path.exists(d):
            os.mkdir(d)
        
    wandb.init(project="Tiberius", config=config_dict)

    # get paths of tfrecord files
    species_file = f'{data_path}/{args.train_species_file}'
    species = read_species(species_file)
    file_paths = [f'{data_path}/{s}_{i}.tfrecords' for s in species for i in range(100)]

    # init tfrecord generator
    generator = DataGenerator(file_path=file_paths, 
          batch_size=config_dict['batch_size'], 
          shuffle=True,
          repeat=True,
          filter=config_dict["filter"],
          output_size=config_dict["output_size"],
          hmm_factor=0,
          seq_weights=config_dict["seq_weights"], 
          softmasking=config_dict["softmasking"],
          clamsa=False if not "clamsa" in config_dict else config_dict["clamsa"],
          oracle=False if 'oracle' not in config_dict else config_dict['oracle'],
          threads=config_dict["threads"],
          tx_filter=mask_tx_list,
          tx_filter_region=config_dict["mask_flank"]
      )
    print(f"BATCH SIZE:\t {config_dict['batch_size']}")
    
    dataset = generator.get_dataset()

    if args.val_data:
        val_data = load_val_data(args.val_data, 
                    hmm_factor=0, 
                    output_size=config_dict["output_size"],
                    clamsa=config_dict["clamsa"], softmasking=config_dict["softmasking"],
                    oracle=False if 'oracle' not in config_dict else config_dict['oracle']
                                )
    else:
        val_data = None
        
    if args.hmm:
        train_hmm_model(dataset=dataset, val_data=val_data,
            model_save_dir=config_dict["model_save_dir"], config=config_dict,
            model_load_lstm=config_dict["model_load_lstm"],
            model_load_hmm=config_dict["model_load_hmm"],
            model_load=config_dict["model_load"],
            trainable=config_dict["trainable_lstm"], 
            constant_hmm=config_dict["constant_hmm"]
        )
    elif args.clamsa:
        train_clamsa(dataset=dataset,
                    model_save_dir=config_dict["model_save_dir"], 
                    config=config_dict, 
                    model_load=config_dict["model_load"], 
                    model_load_lstm=config_dict["model_load_lstm"]
        )
    else:
        train_lstm_model(dataset=dataset, val_data=val_data,
            model_save_dir=config_dict["model_save_dir"], config=config_dict,
            model_load=config_dict["model_load"]
        )

if __name__ == '__main__':
    main()<|MERGE_RESOLUTION|>--- conflicted
+++ resolved
@@ -120,63 +120,8 @@
 
     csv_logger = CSVLogger(f'{model_save_dir}/training.log', 
                 append=True, separator=';')
-
-
-<<<<<<< HEAD
     gpu_callback = GPUMemoryCallback(step_size=gpu_callback_step_size, file_path=model_save_dir + "/gpu_ram_usage.json")
 
-    adam = Adam(learning_rate=config['lr'])
-    with strategy.scope():
-        if config['oracle']:
-            inputs = tf.keras.layers.Input(shape=(None, 6 if config['softmasking'] else 5), name='main_input')
-            oracle_inputs = tf.keras.layers.Input(shape=(None, config['output_size']), name='oracle_input')
-            model = tf.keras.Model(inputs=[inputs, oracle_inputs], outputs=oracle_inputs) 
-        elif model_load_lstm:
-            custom_objects ={'custom_cce_f1_loss': custom_cce_f1_loss(config['loss_f1_factor'], config['batch_size']),
-                                                        'loss_': custom_cce_f1_loss(config['loss_f1_factor'], config['batch_size'])}
-            if args.LRU:
-                custom_objects['LRU_Block'] = lru.LRU_Block
-                print(custom_objects)
-            model = keras.models.load_model(model_load_lstm, custom_objects=custom_objects) 
-        else:
-            relevant_keys = ['units', 'filter_size', 'kernel_size', 
-                            'numb_conv', 'numb_lstm', 'dropout_rate', 
-                            'pool_size', 'stride', 'lstm_mask', 'co',
-                            'output_size', 'residual_conv', 'softmasking',
-                            'clamsa_kernel', 'clamsa', 'clamsa_kernel', 
-                            'lru_layer', 'lru_hidden_state_dim', 
-                            'lru_max_tree_depth', 'lru_init_bounds', 
-                            'lru_scan_use_tf_while_loop', 'lru_scan_base_case_n',
-                            'use_optimized_scan', 'use_special_lru_scan']
-            relevant_args = {key: config[key] for key in relevant_keys if key in config}
-            model = lstm_model(**relevant_args)
-        #if model_load_lstm:
-        #    print("load weights")
-        #    model.load_weights(model_load_lstm + '/variables/variables').expect_partial()
-        for layer in model.layers:
-            layer.trainable = trainable
-        if constant_hmm:
-            model = add_constant_hmm(model,seq_len=config['sample_size'], batch_size=config['batch_size'], output_size=config['output_size'])    
-        else: 
-            if model_load_hmm:
-                model_hmm = keras.models.load_model(model_load_hmm, 
-                                                    custom_objects={'custom_cce_f1_loss': custom_cce_f1_loss(config['loss_f1_factor'], config['batch_size']),
-                                                            'loss_': custom_cce_f1_loss(config['loss_f1_factor'], config['batch_size'])})
-                gene_pred_layer = model_hmm.layers[-3]
-            else:
-                gene_pred_layer = None
-            model = add_hmm_layer(model, 
-                                    gene_pred_layer,
-                                    output_size=config['output_size'], 
-                                    num_hmm=config['num_hmm_layers'],
-                                    hmm_factor=config['hmm_factor'], 
-                                    share_intron_parameters=config['hmm_share_intron_parameters'],
-                                    trainable_nucleotides_at_exons=config['hmm_nucleotides_at_exons'],
-                                    trainable_emissions=config['hmm_trainable_emissions'],
-                                    trainable_transitions=config['hmm_trainable_transitions'],
-                                    trainable_starting_distribution=config['hmm_trainable_starting_distribution'],
-                                    include_lstm_in_output=config['multi_loss'])
-=======
     with strategy.scope():
         if config['use_lr_scheduler']:
             warmup_epochs = config.get('warmup', 1)
@@ -191,8 +136,7 @@
             adam = Adam(learning_rate=schedule)
         else:            
             adam = Adam(learning_rate=config['lr'])
-        
->>>>>>> a4433cee
+
         if model_load:
             # load the weights onto the raw model instead of using model.load to allow hyperparameter changes
             # i.e. you can change hmm_factor and still use checkpoint saved with a different hmm_factor
@@ -210,11 +154,15 @@
                 oracle_inputs = tf.keras.layers.Input(shape=(None, config['output_size']), name='oracle_input')
                 model = tf.keras.Model(inputs=[inputs, oracle_inputs], outputs=oracle_inputs) 
             elif model_load_lstm:
-                model = keras.models.load_model(model_load_lstm, 
-                        custom_objects={
+                custom_objects={
                         'custom_cce_f1_loss': custom_cce_f1_loss(config['loss_f1_factor'], config['batch_size']),
                         'loss_': custom_cce_f1_loss(config['loss_f1_factor'], config['batch_size']),
-                        "Cast": Cast}, 
+                        "Cast": Cast}
+                if args.LRU:
+                    custom_objects['LRU_Block'] = lru.LRU_Block   # add LRU custom object if LRU is used
+
+                model = keras.models.load_model(model_load_lstm, 
+                        custom_objects=custom_objects, 
                         compile=False,
                         )
             else:
@@ -222,7 +170,11 @@
                                 'numb_conv', 'numb_lstm', 'dropout_rate', 
                                 'pool_size', 'stride', 'lstm_mask', 'co',
                                 'output_size', 'residual_conv', 'softmasking',
-                                'clamsa_kernel', 'lru_layer', 'clamsa', 'clamsa_kernel']
+                                'clamsa_kernel', 'clamsa', 'clamsa_kernel',
+                                'lru_layer', 'lru_hidden_state_dim', 
+                                'lru_max_tree_depth', 'lru_init_bounds', 
+                                'lru_scan_use_tf_while_loop', 'lru_scan_base_case_n',
+                                'use_optimized_scan', 'use_special_lru_scan']
                 relevant_args = {key: config[key] for key in relevant_keys if key in config}
                 model = lstm_model(**relevant_args)
             for layer in model.layers:
@@ -269,16 +221,9 @@
                       #jit_compile=True if args.jit_compile else 'auto'
                       ) 
         model.summary()
-<<<<<<< HEAD
         model.save(model_save_dir+"/untrained") 
-        callbacks = [epoch_callback, csv_logger, lr_callback, gpu_callback, WandbCallback(save_model=False)] \
+        callbacks = [epoch_callback, csv_logger, print_lr_cb, gpu_callback, WandbCallback(save_model=False)] \
             if config['use_lr_scheduler'] else [epoch_callback, csv_logger, gpu_callback, WandbCallback(save_model=False)]
-=======
-        print_lr_cb = PrintLr()
-        callbacks = [epoch_callback, csv_logger, print_lr_cb] \
-            if config['use_lr_scheduler'] else [epoch_callback, csv_logger]
-        model.save(model_save_dir+"/untrained.keras")
->>>>>>> a4433cee
         model.fit(dataset, epochs=config["num_epochs"], validation_data=val_data,
                 steps_per_epoch=config["steps_per_epoch"],
                 validation_batch_size=config['batch_size'],
@@ -433,31 +378,24 @@
                          'numb_conv', 'numb_lstm', 'dropout_rate', 
                          'pool_size', 'stride', 'lstm_mask', 'clamsa',
                          'output_size', 'residual_conv', 'softmasking',
-<<<<<<< HEAD
-                        'clamsa_kernel', 'lru_layer', 'lru_hidden_state_dim', 
+                         'clamsa_kernel', 'lru_layer', 'lru_hidden_state_dim', 
                         'lru_max_tree_depth', 'lru_init_bounds', 'lru_scan_use_tf_while_loop',
                         'lru_scan_base_case_n', 'use_optimized_scan', 'use_special_lru_scan']
         relevant_args = {key: config[key] for key in relevant_keys if key in config}
-        model = lstm_model(**relevant_args)
-        if model_load:
-            print("load weights")
-            model.load_weights(model_load + '/variables/variables')
-=======
-                        'clamsa_kernel', 'lru_layer']
-
-        relevant_args = {key: config[key] for key in relevant_keys if key in config}        
+        custom_objects={
+                    'custom_cce_f1_loss': custom_cce_f1_loss(config['loss_f1_factor'], config['batch_size']),
+                    'loss_': custom_cce_f1_loss(config['loss_f1_factor'], config['batch_size']),
+                    "Cast": Cast}
+        if args.LRU:
+                custom_objects['LRU_Block'] = lru.LRU_Block # add LRU custom object if LRU is used
         if model_load:
             model = keras.models.load_model(model_load, 
-                    custom_objects={
-                    'custom_cce_f1_loss': custom_cce_f1_loss(config['loss_f1_factor'], config['batch_size']),
-                    'loss_': custom_cce_f1_loss(config['loss_f1_factor'], config['batch_size']),
-                    "Cast": Cast}, 
+                    custom_objects=custom_objects,
                     compile=False,
                     )
             # model.load_weights(model_load + '/variables/variables')
         else:
             model = lstm_model(**relevant_args)
->>>>>>> a4433cee
         if config["loss_weights"]:
             model.compile(loss=cce_loss, optimizer=optimizer, 
                 metrics=['accuracy'], sample_weight_mode='temporal', 
@@ -470,16 +408,9 @@
                 #jit_compile=True if args.jit_compile else 'auto'
                 ) 
         model.summary()
-<<<<<<< HEAD
         model.save(model_save_dir+"/untrained") 
-        callbacks = [epoch_callback, csv_logger, lr_callback, gpu_callback, WandbCallback(save_model=False)] \
+        callbacks = [epoch_callback, csv_logger, print_lr_cb, gpu_callback, WandbCallback(save_model=False)] \
             if config['use_lr_scheduler'] else [epoch_callback, csv_logger, gpu_callback, WandbCallback(save_model=False)]
-=======
-        print_lr_cb = PrintLr()
-        callbacks = [epoch_callback, csv_logger, print_lr_cb] \
-            if config['use_lr_scheduler'] else [epoch_callback, csv_logger]
-
->>>>>>> a4433cee
         model.fit(dataset, epochs=config["num_epochs"], validation_data=val_data,
                 steps_per_epoch=config["steps_per_epoch"],
                 callbacks=callbacks,
